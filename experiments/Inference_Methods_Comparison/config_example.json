{
<<<<<<< HEAD
  "main_model": "Qwen/Qwen3-4B",
  "assistant_model": "Qwen/Qwen3-0.6B",
  "max_new_tokens": 300,
  "temperature": 0.7,
  "top_p": 0.9,
  "top_k": 50,
  "num_completions": 200,
  "batch_size": 8,
=======
  "main_model": "Qwen/Qwen3-0.6B",
  "max_new_tokens": 300,
  "temperature": 0.7,
  "top_p": 0.9,
  "top_k": 20,
  "num_completions": 512,
  "batch_size": 512,
  "methods_to_test": ["batched"],
>>>>>>> a85a3b7c
  "prompts": [
    "generate short (up to 150 words) bed time story containing word elephant and cake",
    "generate short (up to 150 words) bed time story containing word dog and sausage"
  ],
  "use_quantization": false,
  "use_flash_attention": true,
  "use_speculative_decoding": false,
  "cache_implementation": "dynamic"
}<|MERGE_RESOLUTION|>--- conflicted
+++ resolved
@@ -1,14 +1,4 @@
 {
-<<<<<<< HEAD
-  "main_model": "Qwen/Qwen3-4B",
-  "assistant_model": "Qwen/Qwen3-0.6B",
-  "max_new_tokens": 300,
-  "temperature": 0.7,
-  "top_p": 0.9,
-  "top_k": 50,
-  "num_completions": 200,
-  "batch_size": 8,
-=======
   "main_model": "Qwen/Qwen3-0.6B",
   "max_new_tokens": 300,
   "temperature": 0.7,
@@ -17,7 +7,6 @@
   "num_completions": 512,
   "batch_size": 512,
   "methods_to_test": ["batched"],
->>>>>>> a85a3b7c
   "prompts": [
     "generate short (up to 150 words) bed time story containing word elephant and cake",
     "generate short (up to 150 words) bed time story containing word dog and sausage"
