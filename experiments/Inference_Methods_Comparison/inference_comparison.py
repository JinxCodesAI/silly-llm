--- conflicted
+++ resolved
@@ -530,12 +530,8 @@
             "results": serializable_results,
             "timestamp": time.time()
         }
-
-<<<<<<< HEAD
+        
         output_path = Path("/teamspace/studios/this_studio/silly-llm/experiments") / filename
-=======
-        output_path = Path(".") / filename
->>>>>>> 3353a7a6
         with open(output_path, 'w') as f:
             json.dump(output_data, f, indent=2)
 
