{
<<<<<<< HEAD
  "model_name": "Qwen/Qwen3-0.6B",
=======
  "_comment": "Example configuration for all providers - modify as needed",
  "model_name": "Qwen/Qwen2.5-3B-Instruct",
>>>>>>> 0df5eadb
  "device": "auto",
  "generation": {
    "batch_size": 8,
    "max_new_tokens": 512,
    "temperature": 0.8,
    "top_p": 0.9,
    "do_sample": true,
    "repetition_penalty": 1.1,
    "use_cache": true
  },
  "data_paths": {
    "vocabulary_path": "training/synthetic_data_generation/config/vocabulary.json",
    "story_features_path": "docs/story_features.json",
    "conversation_examples_path": "training/synthetic_data_generation/config/example_conversation.txt"
  },
  "generation_settings": {
    "num_stories": 100,
    "k_shot_count": 2,
    "use_k_shot": true,
    "ensure_diversity": true
  },
  "output_settings": {
    "output_path": "generated_stories.jsonl",
    "save_intermediate": true,
    "intermediate_save_interval": 50
  },
  "validation_settings": {
    "validate_stories": true,
    "min_words": 50,
    "max_words": 300
  },
  "logging": {
    "log_level": "INFO"
  }
}<|MERGE_RESOLUTION|>--- conflicted
+++ resolved
@@ -1,10 +1,6 @@
 {
-<<<<<<< HEAD
-  "model_name": "Qwen/Qwen3-0.6B",
-=======
   "_comment": "Example configuration for all providers - modify as needed",
   "model_name": "Qwen/Qwen2.5-3B-Instruct",
->>>>>>> 0df5eadb
   "device": "auto",
   "generation": {
     "batch_size": 8,
