--- conflicted
+++ resolved
@@ -385,7 +385,13 @@
         # Save all stories (existing behavior)
         save_stories_jsonl(story_dicts, str(timestamped_path))
 
-<<<<<<< HEAD
+        # Save only correct stories to a separate file
+        correct_path = path_obj.with_stem(f"{path_obj.stem}_{timestamp}_correct")
+        save_stories_jsonl(correct_story_dicts, str(correct_path))
+
+        logger.info(f"Saved {len(story_dicts)} total stories to {timestamped_path}")
+        logger.info(f"Saved {len(correct_story_dicts)} correct stories to {correct_path}")
+
     def _handle_intermediate_save(self, all_stories: List[GeneratedStory], output_path: str, intermediate_save_interval: int):
         """Handle intermediate saving logic to ensure exactly one save per interval.
 
@@ -412,14 +418,6 @@
 
             self._save_stories(all_stories, intermediate_path)
             self._last_saved_interval = current_interval
-=======
-        # Save only correct stories to a separate file
-        correct_path = path_obj.with_stem(f"{path_obj.stem}_{timestamp}_correct")
-        save_stories_jsonl(correct_story_dicts, str(correct_path))
-
-        logger.info(f"Saved {len(story_dicts)} total stories to {timestamped_path}")
-        logger.info(f"Saved {len(correct_story_dicts)} correct stories to {correct_path}")
->>>>>>> b44fced8
     
     def _save_metadata(self, metadata: Dict[str, Any], output_path: Path):
         """Save generation metadata."""
